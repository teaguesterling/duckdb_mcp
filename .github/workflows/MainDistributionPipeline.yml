--- conflicted
+++ resolved
@@ -22,17 +22,9 @@
 
   duckdb-stable-build:
     name: Build extension binaries
-<<<<<<< HEAD
     uses: duckdb/extension-ci-tools/.github/workflows/_extension_distribution.yml@v1.4.1
     with:
       duckdb_version: v1.4.1
       ci_tools_version: v1.4.1
       extension_name: duckdb_mcp
-=======
-    uses: duckdb/extension-ci-tools/.github/workflows/_extension_distribution.yml@v1.3.2
-    with:
-      duckdb_version: v1.3.2
-      ci_tools_version: v1.3.2
-      extension_name: duckdb_mcp
-      exclude_archs: 'linux_arm64;windows_amd64'
->>>>>>> 936afd20
+      exclude_archs: 'linux_arm64;windows_amd64'